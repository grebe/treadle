// See LICENSE for license details.

package treadle

import java.io.{File, PrintWriter}

import firrtl.graph.{CyclicException, DiGraph}
import treadle.vcd.VCD
import logger.Logger
import treadle.chronometry.UTC
<<<<<<< HEAD
import treadle.executable.{BigSize, ClockInfo, ExecutionEngine, IntSize, LongSize, Symbol, TreadleException, WaveformValues}
=======
import treadle.executable.{ClockInfo, ExecutionEngine, Symbol, SymbolTable, TreadleException}
>>>>>>> 5e2678da
import treadle.repl._
import treadle.utils.ToLoFirrtl

import scala.collection.mutable.ArrayBuffer
import scala.tools.jline.console.ConsoleReader
import scala.tools.jline.console.history.FileHistory
import scala.tools.jline.{Terminal, TerminalFactory}
import scala.tools.jline.console.completer._
import collection.JavaConverters._
import scala.collection.mutable
import scala.io.Source
import scala.util.matching.Regex
import org.json4s._
import org.json4s.native.JsonMethods._
import org.json4s.JsonDSL._

abstract class Command(val name: String) {
  def run(args: Array[String]): Unit
  def usage: (String, String)
  def completer: Option[ArgumentCompleter] = {
    Some(new ArgumentCompleter(
      new StringsCompleter({name})
    ))
  }
}

class TreadleRepl(val optionsManager: TreadleOptionsManager with HasReplConfig) {
  val replConfig: ReplConfig = optionsManager.replConfig
  def treadleOptions: TreadleOptions = optionsManager.treadleOptions

  treadle.random.setSeed(treadleOptions.randomSeed)

  val terminal: Terminal = TerminalFactory.create()
  val console = new ConsoleReader

  // creates a treadle repl history in the current directory
  // makes it nicer when switching between projects
  private val historyPath = ".treadle_repl_history"
  val historyFile = new File(historyPath)
  val history = new FileHistory(historyFile)

  try {
    if (!historyFile.exists()) {
      println(s"creating ${historyFile.getName}")
      historyFile.createNewFile()
      history.load(historyFile)
      console.setHistory(history)
    }
  }
  catch {
    case e: Exception =>
      // ignore problems with history file, better to run than freak out over this.
      println(s"Error creating history file: message is ${e.getMessage}")
  }

  var currentTreadleTesterOpt: Option[TreadleTester] = None
  def currentTreadleTester: TreadleTester = currentTreadleTesterOpt.get

  def engine: ExecutionEngine = currentTreadleTesterOpt match {
    case Some(tester) => tester.engine
    case _ =>
      throw TreadleException(s"No file currently loaded")
  }

  var args = Array.empty[String]
  var done = false

  var inScript = false
  val scriptFactory = ScriptFactory(this)
  var currentScript: Option[Script] = None
  val IntPattern: Regex = """(-?\d+)""".r

  var currentSymbols: String = ""

  var currentVcdScript: Option[VCD] = None
  var replVcdController: Option[ReplVcdController] = None

  var outputFormat: String = optionsManager.replConfig.outputFormat

  def formatOutput(value: BigInt): String = {
    outputFormat match {
      case "d" => value.toString
      case "h" | "x" => f"0x$value%x"
      case "b" => s"b${value.toString(2)}"
    }
  }

  def loadSource(input: String): Unit = {
    currentTreadleTesterOpt = Some(TreadleTester(input, optionsManager))
    currentTreadleTesterOpt.foreach { _ =>
      engine.setVerbose(treadleOptions.setVerbose)
    }
    buildCompletions()
    buildClockInfoList()
  }

  def loadFile(fileName: String): Unit = {
    var file = new File(fileName)
    if(! file.exists()) {
      file = new File(fileName + ".fir")
      if(! file.exists()) {
        throw new Exception(s"file $fileName does not exist")
      }
    }
    val input = io.Source.fromFile(file).mkString
    loadSource(input)
  }

  def loadScript(fileName: String): Unit = {
    currentScript = scriptFactory(fileName)
    currentScript match {
      case Some(script) =>
        console.println(s"loaded script file ${script.fileName} with ${script.length} lines")
      case _ =>
    }
  }

  def loadVcdScript(fileName: String): Unit = {
    val dutName = currentTreadleTesterOpt match {
      case Some(tester) => tester.engine.ast.main
      case None => ""
    }
    try {
      currentVcdScript = Some(VCD.read(fileName, dutName))
      replVcdController = Some(new ReplVcdController(this, this.engine, currentVcdScript.get))
      println(s"vcd script $fileName loaded")
    }
    catch {
      case e: Exception =>
        console.println(s"Failed to load vcd script $fileName, error: ${e.getMessage}")
    }
  }

  def parseNumber(numberString: String): BigInt = {
    def parseWithRadix(numString: String, radix: Int): BigInt = {
      BigInt(numString, radix)
    }

    if(numberString.startsWith("0x"))     { parseWithRadix(numberString.drop(2), 16) }
    else if(numberString.startsWith("h")) { parseWithRadix(numberString.drop(1), 16) }
    else if(numberString.startsWith("o")) { parseWithRadix(numberString.drop(1), 8) }
    else if(numberString.startsWith("b")) { parseWithRadix(numberString.drop(1), 2) }
    else                                  { parseWithRadix(numberString, 10) }
  }

  val resetName: String = treadleOptions.resetName

  val wallTime = UTC()
  wallTime.onTimeChange = () => {
    engine.vcdOption.foreach { vcd =>
      vcd.setTime(wallTime.currentTime)}
  }

  var clockInfoList: Seq[ClockInfo] = Seq.empty

  def buildClockInfoList(): Unit = {
    clockInfoList = if (treadleOptions.clockInfo.isEmpty) {
      if (engine.symbolTable.contains("clock")) {
        Seq(ClockInfo())
      }
      else if (engine.symbolTable.contains("clk")) {
        Seq(ClockInfo("clk"))
      }
      else {
        Seq()
      }
    }
    else {
      treadleOptions.clockInfo
    }

    clockInfoList.foreach { clockInfo =>
      engine.symbolTable.get(clockInfo.name) match {
        case Some(clockSymbol) =>
          val downOffset = clockInfo.initialOffset + (clockInfo.period / 2)

          wallTime.addRecurringTask(clockInfo.period, clockInfo.initialOffset, taskName = s"${clockInfo.name}/up") {
            () =>
            engine.makeUpToggler(clockSymbol).run()
            engine.inputsChanged = true
          }

          wallTime.addRecurringTask(clockInfo.period, downOffset, taskName = s"${clockInfo.name}/down") { () =>
            engine.makeDownToggler(clockSymbol).run()
            engine.inputsChanged = true
          }

        case _ =>
          throw TreadleException(s"Could not find specified clock ${clockInfo.name}")

      }
    }
  }

  val combinationalDelay: Long = 10

  def reset(timeRaised: Long): Unit = {
    engine.setValue(resetName, 1)
    engine.inputsChanged = true

    wallTime.addOneTimeTask(wallTime.currentTime + timeRaised, "reset-task") { () =>
      engine.setValue(resetName, 0)
      if(engine.verbose) {
        println(s"reset dropped at ${wallTime.currentTime}")
      }
      engine.inputsChanged = true
    }
  }

  var cycleCount: Long = 0L

  /**
    * Cycles the circuit n steps (with a default of one)
    * At each step registers and memories are advanced and all other elements recomputed
    *
    * @param n cycles to perform
    */
  def step(n: Int = 1): Unit = {
    currentTreadleTester.step(n)
  }

  // scalastyle:off number.of.methods
  object Commands {
    def getOneArg(failureMessage: String, argOption: Option[String] = None): Option[String] = {
      if(args.length == 2) {
        Some(args(1))
      }
      else if(args.length == 1 && argOption.isDefined) {
        Some(argOption.get)
      }
      else {
        error(failureMessage)
        None
      }
    }
    def getTwoArgs(failureMessage: String,
                   arg1Option: Option[String] = None,
                   arg2Option: Option[String] = None
                  ): (Option[String],Option[String]) = {
      if(args.length == 3) {
        (Some(args(1)), Some(args(2)))
      }
      else if(args.length == 2) {
        (Some(args(1)), arg2Option)
      }
      else if(args.length == 1) {
        (arg1Option, arg2Option)
      }
      else {
        error(failureMessage)
        (None, None)
      }
    }
    //scalastyle:off magic.number
    def getThreeArgs(failureMessage: String,
      arg1Option: Option[String] = None,
      arg2Option: Option[String] = None,
      arg3Option: Option[String] = None
    ): (Option[String],Option[String],Option[String]) = {
      if(args.length == 4) {
        (Some(args(1)), Some(args(2)), Some(args(3)))
      }
      else if(args.length == 3) {
        (Some(args(1)), Some(args(2)), arg3Option)
      }
      else if(args.length == 2) {
        (Some(args(1)), arg2Option, arg3Option)
      }
      else if(args.length == 1) {
        (arg1Option, arg2Option, arg3Option)
      }
      else {
        error(failureMessage)
        (None, None, None)
      }
    }

    //scalastyle:off magic.number
    def getManyArgs(defaults: Option[String]*): List[Option[String]] = {
      val combined: Seq[(Option[String], Option[String])] = args.tail.map(Some(_)).zipAll(defaults, None, None)

      val result = combined.map { case (command, default) => if(command.isDefined) command else default }

      result.toList
    }

    val commands: ArrayBuffer[Command] = ArrayBuffer.empty[Command]
    commands ++= Seq(
      new Command("load") {
        def usage: (String, String) = ("load fileName", "load/replace the current firrtl file")
        override def completer: Option[ArgumentCompleter] = {
          Some(new ArgumentCompleter(
            new StringsCompleter({"load"}),
            new FileNameCompleter
          ))
        }
        def run(args: Array[String]): Unit = {
          getOneArg("load filename") match {
            case Some(fileName) => loadFile(fileName)
            case _ =>
          }
        }
      },
      new Command("script") {
        def usage: (String, String) = ("script fileName", "load a script from a text file")
        override def completer: Option[ArgumentCompleter] = {
          Some(new ArgumentCompleter(
            new StringsCompleter({"script"}),
            new FileNameCompleter
          ))
        }
        def run(args: Array[String]): Unit = {
          getOneArg("script filename") match {
            case Some(fileName) => loadScript(fileName)

            case _ =>
          }
        }
      },
      new Command("run") {
        def usage: (String, String) = ("run [linesToRun|all|list|reset]", "run loaded script")
        override def completer: Option[ArgumentCompleter] = {
          Some(new ArgumentCompleter(
            new StringsCompleter({"run"}),
            new StringsCompleter(jlist(Seq("all", "reset", "list")))
          ))
        }
        def handleList(script: Script, listArg: Option[String]): Unit = {
          val (min, max) = listArg match {
            case Some(IntPattern(intString)) =>
              val windowHalfSize = intString.toInt
              (script.currentLine + 1 - windowHalfSize, script.currentLine + 2 + windowHalfSize)
            case Some(other) =>
              console.println(s"run list parameter=$other, parameter must be an positive integer")
              (0, 0)
            case _ =>
              (0, script.length)
          }
          console.println(
            script.lines.zipWithIndex.flatMap { case (line, index) =>
              if(index >= min && index < max) {
                if (index == script.currentLine + 1) {
                  Some(Console.GREEN + f"$index%3d $line" + Console.RESET)
                }
                else {
                  Some(f"$index%3d $line")
                }
              }
              else {
                None
              }
            }.mkString("\n")
          )
        }
        // scalastyle:off cyclomatic.complexity
        def run(args: Array[String]): Unit = {
          currentScript match {
            case Some(script) =>
              getTwoArgs("run [lines|skip [n]|set n|all|reset|list [n]], default is 1 => run 1 line",
                arg1Option = Some("1"), arg2Option = None) match {
                case (Some("all"), _)   =>
                  console.println("run all")
                  if(script.atEnd) { script.reset() }
                  else { script.runRemaining() }
                case (Some("reset"), _) =>
                  script.reset()
                  handleList(script, Some("2"))
                case (Some("list"), listArg) =>
                  handleList(script, listArg)
                case (Some("skip"), listArg) =>
                  val skip = listArg match {
                    case Some(IntPattern(intString)) => intString.toInt
                    case _ => 1
                  }
                  script.setSkipLines(skip)
                case (Some("set"), listArg) =>
                  listArg match {
                    case Some(IntPattern(intString)) =>
                      script.setLine(intString.toInt)
                      handleList(script, Some("2"))
                    case _ =>
                      console.println("must specify set line number")
                  }
                case (Some(IntPattern(intString)), _) =>
                  val linesToRun = intString.toInt
                  script.setLinesToRun(linesToRun)
                case (None, None) =>
                  script.runRemaining()
                case (Some(arg), _) =>
                  error(s"unrecognized run_argument $arg")
              }
            case _ =>
              error(s"No current script")
          }
        }
        // scalastyle:on cyclomatic.complexity

      },
      new Command("vcd") {
        def usage: (String, String) = ("vcd [run|list|test|help]", "control vcd input file")
        override def completer: Option[ArgumentCompleter] = {
          Some(new ArgumentCompleter(
            new StringsCompleter({"vcd"}),
            new AggregateCompleter(
              new StringsCompleter(jlist(Seq("run", "inputs", "list", "test"))),
              new ArgumentCompleter(
                new StringsCompleter({"load"}),
                new FileNameCompleter
              )
            )
          ))
        }
        def run(args: Array[String]): Unit = {
          args.toList match {
            case "load" :: fileName :: _ =>
              loadVcdScript(fileName)
            case _ =>
              replVcdController match {
                case Some(controller) => controller.processListCommand(args)
                case _ => error(s"No current script")
              }
          }
        }
      },
      new Command("record-vcd") {
        def usage: (String, String) = ("record-vcd [<fileName>]|[done]", "treadle.vcd loaded script")
        override def completer: Option[ArgumentCompleter] = {
          Some(new ArgumentCompleter(
            new StringsCompleter({"record-vcd"}),
            new FileNameCompleter
          ))
        }
        def run(args: Array[String]): Unit = {
          getOneArg("treadle.vcd [fileName|done]",
            argOption = Some("out.treadle.vcd")) match {
            case Some("done")   =>
              engine.disableVCD()
            case Some(fileName) =>
              engine.makeVCDLogger(
                fileName, showUnderscored = optionsManager.treadleOptions.vcdShowUnderscored)
            case _ =>
              engine.disableVCD()
          }
        }
      },
      new Command("symbol") {
        private def peekableThings = engine.validNames.toSeq
        def usage: (String, String) = ("symbol regex", "show symbol information")

        override def completer: Option[ArgumentCompleter] = {
          if(currentTreadleTesterOpt.isEmpty) {
            None
          }
          else {
            Some(new ArgumentCompleter(
              new StringsCompleter({"symbol"}),
              new StringsCompleter(jlist(peekableThings))
            ))
          }
        }

        //scalastyle:off cyclomatic.complexity
        def run(args: Array[String]): Unit = {
          var linesShown = 0
          getOneArg("symbol regex") match {
            case Some(peekRegex) =>
              try {
                val portRegex = peekRegex.r
                val numberOfThingsPeeked = peekableThings.sorted.count { signal =>
                  portRegex.findFirstIn(signal) match {
                    case Some(_) =>
                      try {
                        val value = engine.getValue(signal)
                        val symbol = engine.symbolTable(signal)
                        if(linesShown % 50 == 0) {
                          console.println(s"${Symbol.renderHeader}")
                        }
                        linesShown += 1
                        console.println(s"${symbol.render} ${formatOutput(value)}")
                        true
                      }
                      catch { case _: Exception => false}
                    case _ =>
                      false
                  }
                }
                if(numberOfThingsPeeked == 0) {
                  console.println(s"Sorry no settable ports matched regex $peekRegex")
                }
              }
              catch {
                case e: Exception =>
                  error(s"exception ${e.getMessage} $e")
                case a: AssertionError =>
                  error(s"exception ${a.getMessage}")
              }
            case _ =>
          }
        }
      },
      new Command("poke") {
        def usage: (String, String) = ("poke inputPortName value", "set an input port to the given integer value")
        override def completer: Option[ArgumentCompleter] = {
          if(currentTreadleTesterOpt.isEmpty) {
            None
          }
          else {
            Some(new ArgumentCompleter(
              new StringsCompleter({
                "poke"
              }),
              new StringsCompleter(
                jlist(engine.getInputPorts ++ engine.getRegisterNames)
              )
            ))
          }
        }
        def run(args: Array[String]): Unit = {
          getTwoArgs("poke inputPortName value") match {
            case (Some(portName), Some(valueString)) =>
              try {
                val numberValue = parseNumber(valueString)
                engine.setValue(portName, numberValue)
              }
              catch {
                case e: Exception =>
                  error(s"exception ${e.getMessage} $e")
              }
            case _ =>
          }
        }
      },
      new Command("rpoke") {
        private def settableThings = {
          engine.getInputPorts ++ engine.getRegisterNames
        }
        def usage: (String, String) = ("rpoke regex value", "poke value into ports that match regex")
        override def completer: Option[ArgumentCompleter] = {
          if(currentTreadleTesterOpt.isEmpty) {
            None
          }
          else {
            Some(new ArgumentCompleter(
              new StringsCompleter({
                "rpoke"
              }),
              new StringsCompleter(jlist(settableThings))
            ))
          }
        }
        def run(args: Array[String]): Unit = {
          getTwoArgs("rpoke regex value") match {
            case (Some(pokeRegex), Some(valueString)) =>
              try {
                val pokeValue = parseNumber(valueString)
                val portRegex = pokeRegex.r
                val setThings = settableThings.flatMap { settableThing =>
                  portRegex.findFirstIn(settableThing) match {
                    case Some(_) =>
                      engine.setValue(settableThing, pokeValue)
                      Some(settableThing)
                    case _ => None
                  }
                }
                if(setThings.nonEmpty) {
                  console.println(s"poking value $pokeValue into ${setThings.toList.sorted.mkString(", ")}")
                }
                else {
                  console.println(s"Sorry now settable ports matched regex $pokeRegex")
                }


              }
              catch {
                case e: Exception =>
                  error(s"exception ${e.getMessage} $e")
              }
            case _ =>
          }
        }
      },
      new Command("peek") {
        def usage: (String, String) =
          ("peek componentName [offset]", "show the current value of the signal")

        override def completer: Option[ArgumentCompleter] = {
          if(currentTreadleTesterOpt.isEmpty) {
            None
          }
          else {
            Some(new ArgumentCompleter(
              new StringsCompleter({
                "peek"
              }),
              new StringsCompleter(jlist(engine.validNames.toSeq))
            ))
          }
        }
        def run(args: Array[String]): Unit = {
          getTwoArgs("peek componentName", arg2Option = Some("0")) match {
            case (Some(componentName), Some(offsetString)) =>
              try {
                val offset = offsetString.headOption match {
                  case Some('b') => BigInt(offsetString.tail, 2).toInt
                  case Some('d') => BigInt(offsetString.tail, 10).toInt
                  case Some('x') => BigInt(offsetString.tail, 16).toInt
                  case Some('h') => BigInt(offsetString.tail, 16).toInt
                  case _ => offsetString.toInt
                }
                if(offset > 0) {
                  val value = engine.getValue(componentName, offset)
                  console.println(s"peek $componentName($offset) ${formatOutput(value)}")
                }
                else {
                  val value = engine.getValue(componentName)
                  console.println(s"peek $componentName ${formatOutput(value)}")
                }
              }
              catch {
                case e: Exception =>
                  error(s"exception ${e.getMessage}")
                case a: AssertionError =>
                  error(s"exception ${a.getMessage}")
              }
            case _ =>
              println(s"You must specify a signal name")
          }
        }
      },
      new Command("rpeek") {
        private def peekableThings = engine.validNames.toSeq
        def usage: (String, String) = ("rpeek regex", "show the current value of signals matching the regex")
        override def completer: Option[ArgumentCompleter] = {
          if(currentTreadleTesterOpt.isEmpty) {
            None
          }
          else {
            Some(new ArgumentCompleter(
              new StringsCompleter({
                "rpeek"
              }),
              new StringsCompleter(jlist(peekableThings))
            ))
          }
        }
        //scalastyle:off cyclomatic.complexity
        def run(args: Array[String]): Unit = {
          getOneArg("rpeek regex") match {
            case Some(peekRegex) =>
              try {
                val portRegex = peekRegex.r
                val numberOfThingsPeeked = peekableThings.sorted.count { settableThing =>
                  portRegex.findFirstIn(settableThing) match {
                    case Some(_) =>
                      try {
                        val value = engine.getValue(settableThing)
                        console.println(s"rpeek $settableThing ${formatOutput(value)}")
                        true
                      }
                      catch { case _: Exception => false}
                    case _ =>
                      false
                  }
                }
                if(numberOfThingsPeeked == 0) {
                  console.println(s"Sorry now settable ports matched regex $peekRegex")
                }
              }
              catch {
                case e: Exception =>
                  error(s"exception ${e.getMessage} $e")
                case a: AssertionError =>
                  error(s"exception ${a.getMessage}")
              }
            case _ =>
          }
        }
      },
      new Command("randomize") {
        def usage: (String, String) = ("randomize", "randomize all inputs except reset)")
        def run(args: Array[String]): Unit = {
          for(symbol <- engine.symbols) {
            try {
              val newValue = makeRandom(symbol.firrtlType)
              engine.setValue(symbol.name, newValue)
              // console.println(s"setting ${symbol.name} to $newValue")
            }
            catch {
              case e: Exception =>
                console.println(s"Error randomize: setting ${symbol.name}, error ${e.getMessage}")
            }
          }
          console.println(engine.getPrettyString)
        }
      },
      new Command("reset") {
        def usage: (String, String) = ("reset [numberOfSteps]",
          "assert reset (if present) for numberOfSteps (default 1)")
        override def completer: Option[ArgumentCompleter] = {
          if(currentTreadleTesterOpt.isEmpty) {
            None
          }
          else {
            Some(new ArgumentCompleter(
              new StringsCompleter({
                "reset"
              })
            ))
          }
        }
        def run(args: Array[String]): Unit = {
          getOneArg("reset [numberOfSteps]", Some("1")) match {
            case Some(numberOfStepsString) =>
              try {
                clockInfoList.headOption match {
                  case Some(clockInfo) =>
                    val extraTime = clockInfo.period * numberOfStepsString.toInt
                    reset(clockInfo.initialOffset + extraTime)
                    wallTime.runToTask("reset-task")
                  case _ =>
                    engine.setValue("reset", 1)
                    engine.advanceTime(combinationalDelay)
                    engine.setValue("reset", 0)
                }
              }
              catch {
                case e: Exception =>
                  error(s"exception ${e.getMessage} $e")
              }
            case _ =>
          }
        }
      },
      new Command("radix") {
        def usage: (String, String) = ("reset [b|d|x|h]",
          "Set the output radix to binary, decimal, or hex")
        override def completer: Option[ArgumentCompleter] = {
          if(currentTreadleTesterOpt.isEmpty) {
            None
          }
          else {
            Some(new ArgumentCompleter(
              new StringsCompleter({
                "radix"
              }),
              new StringsCompleter(jlist(Seq("b", "d", "h", "x")))
            ))
          }
        }
        def run(args: Array[String]): Unit = {
          getOneArg("radix [b|d|h|x]", Some("d")) match {
            case Some(radix) =>
              if(Seq("b", "d", "h", "x").contains(radix.toLowerCase())) {
                outputFormat = radix
              }
              else {
                console.println(s"Unknown output radix $radix")
              }

            case _ =>
          }
        }
      },
      new Command("step") {
        def usage: (String, String) = ("step [numberOfSteps]",
          "cycle the clock numberOfSteps (default 1) times, and show state")
        def run(args: Array[String]): Unit = {
          getOneArg("step [numberOfSteps]", Some("1")) match {
            case Some(numberOfStepsString) =>
              try {
                val numberOfSteps = numberOfStepsString.toInt
                engine.timer("steps") {
                  for (_ <- 0 until numberOfSteps) {
                    engine.timer("step") {
                      step()
                    }
                  }
                }
                if(! scriptRunning) {
                  // console.println(engine.circuitState.prettyString())
                  console.println(s"step $numberOfSteps in ${engine.timer.prettyLastTime("steps")}")
                }
              }
              catch {
                case e: Exception =>
                  error(s"exception ${e.getMessage} $e")
              }
            case _ =>
          }
        }
      },
      new Command("waitfor") {
        def usage: (String, String) = ("waitfor componentName value [maxNumberOfSteps]",
          "wait for particular value (default 1) on component, up to maxNumberOfSteps (default 100)")

        override def completer: Option[ArgumentCompleter] = {
          if(currentTreadleTesterOpt.isEmpty) {
            None
          }
          else {
            Some(new ArgumentCompleter(
              new StringsCompleter({
                "waitfor"
              }),
              new StringsCompleter(jlist(engine.validNames.toSeq))
            ))
          }
        }

        def run(args: Array[String]): Unit = {
          getThreeArgs(
            "waitfor componentName [value] [maxNumberOfSteps]",
            arg2Option = Some("1"),
            arg3Option = Some("100")
          ) match {
            case (Some(componentName), Some(valueString), Some(maxNumberOfStepsString)) =>
              try {
                val maxNumberOfSteps = maxNumberOfStepsString.toInt
                val value = valueString.toInt

                var tries = 0
                while(tries < maxNumberOfSteps && engine.getValue(componentName) != BigInt(value)) {
                  step()
                  tries += 1
                }
                if(engine.getValue(componentName) != BigInt(value)) {
                  console.println(
                    s"waitfor exhausted $componentName did not take on" +
                      s" value ${formatOutput(value)} in $maxNumberOfSteps cycles")
                }
                else {
                  console.println(s"$componentName == value ${formatOutput(value)} in $tries cycles")
                }
              }
              catch {
                case e: Exception =>
                  error(s"exception ${e.getMessage} $e")
              }
            case _ =>
          }
        }
      },
      new Command("depend") {
        def usage: (String, String) = ("depend [childrenOf|parentsOf] signal [depth] | depend compare signal1 signal2",
          "show dependency relationship to signal or between to signal")

        override def completer: Option[ArgumentCompleter] = {
          if(currentTreadleTesterOpt.isEmpty) {
            None
          }
          else {
            def peekableThings = engine.validNames.toSeq

            Some(new ArgumentCompleter(
              new StringsCompleter({ "depend"}),
              new StringsCompleter(jlist(Seq("childrenOf", "parentsOf", "compare"))),
              new StringsCompleter(jlist(peekableThings)),
              new StringsCompleter(jlist(peekableThings))
            ))
          }
        }

        def showRelated(direction: String, digraph: DiGraph[Symbol], symbolName: String, maxDepth: Int) {
          val table = engine.symbolTable
          val symbol = engine.symbolTable(symbolName)
          val symbolsAtDepth = Array.fill(maxDepth + 1) {
            new mutable.HashSet[Symbol]
          }

          walkGraph(symbol, depth = 0)

          def walkGraph(symbol: Symbol, depth: Int): Unit = {
            symbolsAtDepth(depth) += symbol

            if (depth < maxDepth) {
              digraph.getEdges(symbol).toSeq.sortBy(_.name).foreach { childSymbol =>
                walkGraph(childSymbol, depth + 1)
              }
              if (table.isRegister(symbol.name)) {
                walkGraph(table(SymbolTable.makeRegisterInputName(symbol)), depth + 1)
              }
            }
          }

          val showDepth = symbolsAtDepth.count(_.nonEmpty)
          for (depth <- 0 until showDepth) {
            println(s"$direction signals at distance $depth")
            println(symbolsAtDepth(depth).toSeq.map(_.name).sorted.mkString("\n"))
          }
        }

        def run(args: Array[String]): Unit = {
          val table = engine.symbolTable
          val parsedArgs = getManyArgs(Some("parentsOf"), None, Some("4"))
          parsedArgs match {
            case Some("parentsOf") :: Some(signal1) :: Some(depth) :: _ =>
              showRelated("Parents", table.parentsOf, signal1, maxDepth = depth.toInt)
            case Some("parentsOf") :: _ =>
              console.println(s"""You must specify a signal with command "depend parentsOf" """)
            case Some("childrenOf") :: Some(signal1) :: Some(depth) :: _ =>
              showRelated("Children", table.childrenOf, signal1, maxDepth = depth.toInt)
            case Some("childrenOf") :: _ =>
              console.println(s"""You must specify a signal with command "depend childrenOf" """)
            case Some("compare") :: Some(signal1) :: Some(signal2) :: _ =>
              val (symbol1, symbol2) = (table(signal1), table(signal2))
              def showPath(direction: String, digraph: DiGraph[Symbol]) {
                try {
                  val path = digraph.path(symbol1, symbol2)
                  console.println(s"$signal1 is a $direction of $signal2 via")
                  path.foreach { symbol =>
                    console.println(f"${symbol.name}")
                  }
                }
                catch {
                  case _: firrtl.graph.PathNotFoundException =>
                    console.println(s"$signal1 is not a $direction of $signal2")
                }
              }
              showPath("parent", table.parentsOf)
              showPath("child", table.childrenOf)
            case _ =>
              println(usage)

          }
        }
      },
      new Command("show") {
        def usage: (String, String) = ("show [state|inputs|outputs|firrtl|lofirrtl]", "show useful things")
        override def completer: Option[ArgumentCompleter] = {
          if(currentTreadleTesterOpt.isEmpty) {
            None
          }
          else {
            Some(new ArgumentCompleter(
              new StringsCompleter({ "show"}),
              new StringsCompleter(jlist(Seq("state", "inputs", "outputs", "firrtl", "lofirrtl")))
            ))
          }
        }

        def run(args: Array[String]): Unit = {
          getOneArg("", Some("lofirrtl")) match {
            case Some("lofirrtl") =>
              console.println(ToLoFirrtl.lower(engine.ast, optionsManager).serialize)
            case Some("input") | Some("firrtl") =>
              console.println(engine.ast.serialize)
            case Some("inputs") =>
              console.println(engine.symbolTable.inputPortsNames.toSeq.sorted.mkString("\n"))
            case Some("outputs") =>
              console.println(engine.symbolTable.outputPortsNames.toSeq.sorted.mkString("\n"))
            case _ =>
              console.println(engine.getPrettyString)
          }
        }
      },
      new Command("display") {
        def usage: (String, String) = ("display signal[, signal, ...]", "show computation of symbols")
        override def completer: Option[ArgumentCompleter] = {
          if(currentTreadleTesterOpt.isEmpty) {
            None
          }
          else {
            Some(new ArgumentCompleter(
              new StringsCompleter({ "display"}),
              new StringsCompleter(jlist(engine.symbolTable.keys.toSeq))
            ))
          }
        }

        def run(args: Array[String]): Unit = {
          getOneArg("", Some("state")) match {
            case Some(symbolList) =>
              if(currentTreadleTesterOpt.isDefined) {
                console.println(engine.renderComputation(symbolList, outputFormat))
              }
            case _ =>
              console.println(engine.getPrettyString)
          }
        }
      },
      new Command("info") {
        def usage: (String, String) = ("info", "show information about the circuit")
        def run(args: Array[String]): Unit = {
          console.println(engine.getInfoString)
        }
      },
//      new Command("timing") {
//        def usage: (String, String) = ("timing [clear|bin]", "show the current timing state")
//        override def completer: Option[ArgumentCompleter] = {
//          if(currentTreadleTesterOpt.isEmpty) {
//            None
//          }
//          else {
//            Some(new ArgumentCompleter(
//              new StringsCompleter({ "timing"}),
//              new StringsCompleter(jlist(Seq("clear", "bin")))
//            ))
//          }
//        }
//        // scalastyle:off cyclomatic.complexity
//        def run(args: Array[String]): Unit = {
//          getOneArg("", Some("")) match {
//            case Some("clear") => engine.timer.clear()
//            case Some("bin") =>
//              val names = engine.dependencyGraph.validNames -- engine.dependencyGraph.inputPorts
//
//              val countPerName = new scala.collection.mutable.HashMap[Long, Long]
//              names.foreach { name =>
//                engine.timer.timingLog.get(name).foreach { t =>
//                  if(! countPerName.contains(t.events)) {
//                    countPerName(t.events) = 1
//                  }
//                  else {
//                    countPerName(t.events) = countPerName(t.events) + 1
//                  }
//                }
//              }
//              countPerName.keys.toSeq.sorted.foreach { count: Long =>
//                console.println(f"$count ${countPerName(count)}")
//              }
//            case _ =>
//              val names = engine.dependencyGraph.validNames -- engine.dependencyGraph.inputPorts
//
//              val sortedNames = names.toSeq.sortWith { case (a, b) =>
//                (engine.timer.timingLog.get(a), engine.timer.timingLog.get(b)) match {
//                  case (Some(t1), Some(t2)) =>
//                    if(t1.events == t2.events) {
//                      a < b
//                    }
//                    else {
//                      t1.events < t2.events
//                    }
//                  case (Some(_), None)      => false
//                  case (None, Some(_))      => true
//                  case _                    => a < b
//                }
//              }
//              for (name <- sortedNames) {
//                console.println(f"$name%-20s ${engine.timer.prettyEntryForTag(name)}")
//              }
//              console.println(f"${"Total"}%-20s ${engine.timer.prettyEntry(engine.timer.totalEvent)}")
//          }
//        }
//      },
      new Command("verbose") {
        def usage: (String, String) = ("verbose [true|false|toggle]",
          "set evaluator verbose mode (default toggle) during dependency evaluation")
        override def completer: Option[ArgumentCompleter] = {
          if(currentTreadleTesterOpt.isEmpty) {
            None
          }
          else {
            Some(new ArgumentCompleter(
              new StringsCompleter({ "verbose"}),
              new StringsCompleter(jlist(Seq("true", "false", "toggle")))
            ))
          }
        }
        def run(args: Array[String]): Unit = {
          getOneArg("verbose must be followed by true false or toggle", Some("toggle")) match {
            case Some("toggle") => engine.setVerbose(! engine.verbose)
            case Some("true")   => engine.setVerbose()
            case Some("false")  => engine.setVerbose(false)
            case _ =>
          }
          console.println(s"evaluator verbosity is now ${engine.verbose}")
        }
      },
      new Command("snapshot") {
        def usage: (String, String) = ("snapshot",
          "save state of engine")
        override def completer: Option[ArgumentCompleter] = {
          if(currentTreadleTesterOpt.isEmpty) {
            None
          }
          else {
            Some(new ArgumentCompleter(
              new StringsCompleter({ "snapshot"}),
              new FileNameCompleter
            ))
          }
        }
        def run(args: Array[String]): Unit = {
          getOneArg("snapshot requires a file name") match {
            case Some(fileName) =>
              val writer = new PrintWriter(new File(fileName))
              writer.write(engine.dataStore.serialize)
              writer.close()
            case _ =>
          }
          console.println(engine.dataStore.serialize)
        }
      },
      new Command("restore") {
        def usage: (String, String) = ("restore",
          "save state of engine")
        override def completer: Option[ArgumentCompleter] = {
          if(currentTreadleTesterOpt.isEmpty) {
            None
          }
          else {
            Some(new ArgumentCompleter(
              new StringsCompleter({ "restore"}),
              new FileNameCompleter
            ))
          }
        }
        def run(args: Array[String]): Unit = {
          getOneArg("snapshot requires a file name") match {
            case Some(fileName) =>
              val jsonSource = Source.fromFile(new File(fileName)).getLines().mkString("\n")
              engine.dataStore.deserialize(jsonSource)
            case _ =>
          }
        }
      },
//      new Command("allow-cycles") {
//        def usage: (String, String) = ("allow-cycles [true|false|toggle]",
//          "set evaluator allow combinational loops (could cause correctness problems")
//        override def completer: Option[ArgumentCompleter] = {
//          if(currentTreadleTesterOpt.isEmpty) {
//            None
//          }
//          else {
//            Some(new ArgumentCompleter(
//              new StringsCompleter({ "allow-cycles"}),
//              new StringsCompleter(jlist(Seq("true", "false", "toggle")))
//            ))
//          }
//        }
//        def run(args: Array[String]): Unit = {
//          getOneArg("allow-cycles must be followed by true false or toggle", Some("toggle")) match {
//            case Some("toggle") =>
//              engine.evaluator.allowCombinationalLoops = ! engine.evaluator.allowCombinationalLoops
//            case Some("true")   => engine.evaluator.allowCombinationalLoops = true
//            case Some("false")  => engine.evaluator.allowCombinationalLoops = false
//            case _ =>
//          }
//          console.println(s"evaluator allow combinational loops is now ${engine.evaluator.evaluateAll}")
//        }
//      },
      new Command("waves") {
        def usage: (String, String) =
          ("waves symbolName ...","generate wavedrom json for viewing waveforms")
        override def completer: Option[ArgumentCompleter] = {
          if(currentTreadleTesterOpt.isEmpty) {
            None
          }
          else {
            Some(new ArgumentCompleter(
              new StringsCompleter({
                "waves"
              }),
              new StringsCompleter(jlist(engine.validNames.toSeq))
            ))
          }
        }
        def run(args: Array[String]): Unit = {
          if (args.length < 3) {
            //            error("at least one symbol needed")
            None
          } else {
            val cycleTime = args(1).toInt
            val symbolNames = args.tail.tail
            val numSymbols = symbolNames.length
            val symbols: Array[Symbol] = new Array[Symbol](numSymbols)
            symbolNames.zipWithIndex.foreach { case (symbolName, counter) =>
              assert(engine.symbolTable.contains(symbolName),
                s""""$symbolName" : argument is not an element of this circuit""")
              symbols.update(counter, engine.symbolTable(symbolName))
            }

            val waveformValues: WaveformValues =
              engine.dataStore.getWaveformValues(symbols, cycleTime, 4)

            console.println(waveformValues.toString)
            console.println(pretty(render(waveformValues.toJson)))
          }
        }
      },
      new Command("help") {
        def usage: (String, String) = ("help", "show available commands")
        def run(args: Array[String]): Unit = {
          val maxColumn1Width = Commands.commands.map(_.usage._1.length).max + 2
          Commands.commands.foreach { command =>
            val (column1, column2) = command.usage
            terminal.getWidth

            console.println(s"$column1${" "*(maxColumn1Width - column1.length)} $column2")
          }
        }
      },
      new Command("quit") {
        def usage: (String, String) = ("quit", "exit the engine")
        def run(args: Array[String]): Unit = {
          if(! history.isEmpty) {
            history.removeLast()
          }
          done = true
        }
      }
    )
    val commandMap: Map[String, Command] = commands.map(command => command.name -> command).toMap
  }
  //scalastyle:on

  def buildCompletions(): Unit = {
    console.setCompletionHandler(new CandidateListCompletionHandler {})
    Commands.commands.flatMap { command =>
      command.completer
    }.foreach { completer =>
      console.addCompleter(completer)
    }
  }

  /**
    * gets the next line from either the current executing script or from the console.
    * Strips comments from the line, may result in empty string, command parser is ok with that
    *
    * @return
    */
  def getNextLine: String = {
    val rawLine = currentScript match {
      case Some(script) =>
        script.getNextLineOption match {
          case Some(line) =>
            console.println(s"[${script.currentLine}:${script.fileName}] $line")
            line
          case _ =>
            console.readLine()
        }
      case _ =>
        console.readLine()
    }
    if(rawLine == null) {
      history.add("quit")
      "quit"
    }
    else {
      rawLine.split("#").head
    }
  }

  def scriptRunning: Boolean = {
    currentScript match {
      case Some(script) => script.hasNext
      case _            => false
    }
  }

  //scalastyle:off method.length
  def run(): Unit = {
    console.setPrompt("treadle>> ")

    try {
      if (replConfig.firrtlSource.nonEmpty) {
        loadSource(replConfig.firrtlSource)
      }
      else if (replConfig.firrtlSourceName.nonEmpty) {
        loadFile(replConfig.firrtlSourceName)
      }
      if (replConfig.scriptName.nonEmpty) {
        loadScript(replConfig.scriptName)
      }
      if (replConfig.useVcdScript) {
        loadVcdScript(optionsManager.getVcdFileName)
      }
    }
    catch {
      case t: TreadleException =>
        console.println(s"Startup: Treadle Exception ${t.getMessage}")
      case _: CyclicException =>
      case e: Throwable =>
        throw e
    }
    buildCompletions()

    if(replConfig.runScriptAtStart) {
      currentScript match {
        case Some(script) =>
          script.reset()
          script.runRemaining()
        case None =>
          console.println(s"Error: fr-run-script-at-startup set, with no script file")
      }
    }

    while (! done) {
      try {
        val line = getNextLine

        line.split(""";""").foreach { subLine =>

          args = subLine.trim.split(" +")

          if (args.length > 0) {
            if (Commands.commandMap.contains(args.head)) {
              Commands.commandMap(args.head).run(args.tail)
            }
            else {
              if (subLine.nonEmpty) error(s"unknown command $subLine, try help")
            }
          }
          else {
            error(s"unknown command: $subLine")
          }
        }
      }
      catch {
        case ie: TreadleException =>
          console.println(s"Treadle Exception occurred: ${ie.getMessage}")
          ie.printStackTrace()
        case _: CyclicException =>
        case e: NullPointerException =>
          error(s"Null pointer exception, please file an issue\n ${e.getMessage}")
          e.printStackTrace()
        case e: Exception =>
          console.println(s"Exception occurred: ${e.getMessage}")
          e.printStackTrace()
      }
    }

    try {
      console.println(s"saving history ${history.size()}")
      console.flush()
      history.flush()
      console.shutdown()
    }
    catch {
      case e: Exception =>
        println(s"Error on quit, message is ${e.getMessage}")
    }
    terminal.restore()
  }

  def error(message: String): Unit = {
    console.println(s"Error: $message")
  }

  def jlist(list: Seq[String]): java.util.List[String]= {
    val array = ArrayBuffer.empty[String]
    array ++= list
    array.asJava
  }
}

object TreadleRepl {
  def execute(optionsManager: TreadleOptionsManager with HasReplConfig): Unit = {
    val repl = new TreadleRepl(optionsManager)
    repl.run()
  }

  def main(args: Array[String]): Unit = {
    val optionsManager = new TreadleOptionsManager with HasReplConfig

    if(optionsManager.parse(args)) {
      Logger.makeScope(optionsManager) {
        val repl = new TreadleRepl(optionsManager)
        repl.run()
      }
    }
  }
}

<|MERGE_RESOLUTION|>--- conflicted
+++ resolved
@@ -8,11 +8,7 @@
 import treadle.vcd.VCD
 import logger.Logger
 import treadle.chronometry.UTC
-<<<<<<< HEAD
-import treadle.executable.{BigSize, ClockInfo, ExecutionEngine, IntSize, LongSize, Symbol, TreadleException, WaveformValues}
-=======
-import treadle.executable.{ClockInfo, ExecutionEngine, Symbol, SymbolTable, TreadleException}
->>>>>>> 5e2678da
+import treadle.executable.{BigSize, ClockInfo, ExecutionEngine, IntSize, LongSize, Symbol, SymbolTable, TreadleException, WaveformValues}
 import treadle.repl._
 import treadle.utils.ToLoFirrtl
 
@@ -1375,5 +1371,4 @@
       }
     }
   }
-}
-
+}